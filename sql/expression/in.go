// Copyright 2020-2021 Dolthub, Inc.
//
// Licensed under the Apache License, Version 2.0 (the "License");
// you may not use this file except in compliance with the License.
// You may obtain a copy of the License at
//
//     http://www.apache.org/licenses/LICENSE-2.0
//
// Unless required by applicable law or agreed to in writing, software
// distributed under the License is distributed on an "AS IS" BASIS,
// WITHOUT WARRANTIES OR CONDITIONS OF ANY KIND, either express or implied.
// See the License for the specific language governing permissions and
// limitations under the License.

package expression

import (
	"fmt"
	"github.com/cespare/xxhash"

	"github.com/cespare/xxhash"
	"gopkg.in/src-d/go-errors.v1"

	"github.com/dolthub/go-mysql-server/sql"
)

var ErrUnsupportedHashInOperand = errors.NewKind("hash IN operator expects Tuple in right expression, found %T")
var ErrUnsupportedHashInSubexpression = errors.NewKind("hash IN operator expects Tuple, Literal, or GetField subexpressions, found %T")

// InTuple is an expression that checks an expression is inside a list of expressions.
type InTuple struct {
	BinaryExpression
}

// We implement Comparer because we have a Left() and a Right(), but we can't be Compare()d
var _ Comparer = (*InTuple)(nil)

func (in *InTuple) Compare(ctx *sql.Context, row sql.Row) (int, error) {
	panic("Compare not implemented for InTuple")
}

func (in *InTuple) Type() sql.Type {
	return sql.Boolean
}

func (in *InTuple) Left() sql.Expression {
	return in.BinaryExpression.Left
}

func (in *InTuple) Right() sql.Expression {
	return in.BinaryExpression.Right
}

// NewInTuple creates an InTuple expression.
func NewInTuple(left sql.Expression, right sql.Expression) *InTuple {
	return &InTuple{BinaryExpression{left, right}}
}

// Eval implements the Expression interface.
func (in *InTuple) Eval(ctx *sql.Context, row sql.Row) (interface{}, error) {
	typ := in.Left().Type().Promote()
	leftElems := sql.NumColumns(typ)
	left, err := in.Left().Eval(ctx, row)
	if err != nil {
		return nil, err
	}

	if left == nil {
		return nil, nil
	}

	// The NULL handling for IN expressions is tricky. According to
	// https://dev.mysql.com/doc/refman/8.0/en/comparison-operators.html#operator_in:
	// To comply with the SQL standard, IN() returns NULL not only if the expression on the left hand side is NULL, but
	// also if no match is found in the list and one of the expressions in the list is NULL.
	rightNull := false

	left, err = typ.Convert(left)
	if err != nil {
		return nil, err
	}

	switch right := in.Right().(type) {
	case Tuple:
		for _, el := range right {
			if sql.NumColumns(el.Type()) != leftElems {
				return nil, sql.ErrInvalidOperandColumns.New(leftElems, sql.NumColumns(el.Type()))
			}
		}

		for _, el := range right {
			right, err := el.Eval(ctx, row)
			if err != nil {
				return nil, err
			}

			if !rightNull && right == nil {
				rightNull = true
				continue
			}

			right, err = typ.Convert(right)
			if err != nil {
				return nil, err
			}

			cmp, err := typ.Compare(left, right)
			if err != nil {
				return nil, err
			}

			if cmp == 0 {
				return true, nil
			}
		}

		if rightNull {
			return nil, nil
		}

		return false, nil
	default:
		return nil, ErrUnsupportedInOperand.New(right)
	}
}

// WithChildren implements the Expression interface.
func (in *InTuple) WithChildren(children ...sql.Expression) (sql.Expression, error) {
	if len(children) != 2 {
		return nil, sql.ErrInvalidChildrenNumber.New(in, len(children), 2)
	}
	return NewInTuple(children[0], children[1]), nil
}

func (in *InTuple) String() string {
	return fmt.Sprintf("(%s IN %s)", in.Left(), in.Right())
}

func (in *InTuple) DebugString() string {
	return fmt.Sprintf("(%s IN %s)", sql.DebugString(in.Left()), sql.DebugString(in.Right()))
}

// Children implements the Expression interface.
func (in *InTuple) Children() []sql.Expression {
	return []sql.Expression{in.Left(), in.Right()}
}

// NewNotInTuple creates a new NotInTuple expression.
func NewNotInTuple(left sql.Expression, right sql.Expression) sql.Expression {
	return NewNot(NewInTuple(left, right))
}

// HashInTuple is an expression that checks an expression is inside a list of expressions using a hashmap.
type HashInTuple struct {
	InTuple
	cmp       map[uint64]sql.Expression
	hasNull   bool
	rightType sql.Type
}

var _ Comparer = (*InTuple)(nil)

// NewHashInTuple creates an InTuple expression.
func NewHashInTuple(left, right sql.Expression) (*HashInTuple, error) {
	cmp, hasNull, t, err := newInMap(right)
	if err != nil {
		return nil, err
	}

	return &HashInTuple{InTuple: *NewInTuple(left, right), cmp: cmp, hasNull: hasNull, rightType: t}, nil
}

// Eval implements the Expression interface.
func (hit *HashInTuple) Eval(ctx *sql.Context, row sql.Row) (interface{}, error) {
	if hit.hasNull {
		return nil, nil
	}

<<<<<<< HEAD
	leftElems := sql.NumColumns(hit.Left().Type().Promote())
	leftVal, err := hit.Left().Eval(ctx, row)
=======
	// convert GetField to Literal, necessary for hashing
	left, err := normalizeLeft(ctx, hit.Left(), row)
>>>>>>> 07416e04
	if err != nil {
		return nil, err
	}

<<<<<<< HEAD
=======
	// check for short circuits before attempting to hash
	leftElems := sql.NumColumns(left.Type().Promote())
	if sql.NumColumns(hit.rightType) != leftElems {
		return nil, sql.ErrInvalidOperandColumns.New(leftElems, sql.NumColumns(hit.rightType))
	}

	leftVal, err := left.Eval(ctx, row)
	if err != nil {
		return nil, err
	}

>>>>>>> 07416e04
	if leftVal == nil {
		return nil, nil
	}

<<<<<<< HEAD
	//left, err = hit.rightType.Convert(left)
	//if err != nil {
	//	return nil, err
	//}
	var right sql.Expression
	var ok bool
	switch l := hit.Left().(type) {
	case Tuple:
		key, err := hashTuple(l)
		if err != nil {
			return nil, err
		}
		right, ok = hit.cmp[key]
		if !ok {
			return false, nil
		}
	case *Literal:
		right, ok = hit.cmp[leftVal]
		if !ok {
			return false, nil
		}
	default:
	}

	//right, ok := hit.cmp[left]
	//if !ok {
	//	return false, nil
	//}
	if sql.NumColumns(right.Type()) != leftElems {
		return nil, sql.ErrInvalidOperandColumns.New(leftElems, sql.NumColumns(right.Type()))
=======
	key, err := hashOf(left, hit.rightType)
	if err != nil {
		return nil, err
	}

	_, ok := hit.cmp[key]
	if !ok {
		return false, nil
>>>>>>> 07416e04
	}

	return true, nil
}

func (hit *HashInTuple) String() string {
	return fmt.Sprintf("(%s HASH IN %s)", hit.Left(), hit.Right())
}

func (hit *HashInTuple) DebugString() string {
	return fmt.Sprintf("(%s HASH IN %s)", sql.DebugString(hit.Left()), sql.DebugString(hit.Right()))
}

// newInMap will hash Literal and Tuple expressions, and return a map of the hash to original expression
func newInMap(expr sql.Expression) (map[uint64]sql.Expression, bool, sql.Type, error) {
	elements := make(map[uint64]sql.Expression)
	hasNull := false
	var t sql.Type
	switch right := expr.(type) {
	case Tuple:
		for _, el := range right {
<<<<<<< HEAD
			switch v := el.(type) {
			case *Literal:
				if t == nil {
					t = v.Type()
				}
				elements[v.value] = el
			case Tuple:
				key, err := hashTuple(v)
=======
			if t == nil {
				t = el.Type()
			} else {
				// check that set elements have equivalent column counts
				numEls := sql.NumColumns(el.Type().Promote())
				if sql.NumColumns(t) != numEls {
					return nil, hasNull, nil, sql.ErrInvalidOperandColumns.New(numEls, sql.NumColumns(t))
				}
			}
			switch l := el.(type) {
			case *Literal, Tuple:
				key, err := hashOf(l, t)
>>>>>>> 07416e04
				if err != nil {
					return nil, hasNull, t, ErrUnsupportedHashInSubexpression.New(el)
				}
				elements[key] = el
			default:
				return nil, hasNull, t, ErrUnsupportedHashInSubexpression.New(el)
			}
		}
	default:
		return nil, hasNull, t, ErrUnsupportedHashInOperand.New(right)
	}
	return elements, hasNull, t, nil
}

<<<<<<< HEAD
func hashTuple(t Tuple) (uint64, error) {
	hash := xxhash.New()
	if _, err := hash.Write([]byte(t.String())); err != nil {
		return 0, err
	}
	return hash.Sum64(), nil
=======
func hashOf(e sql.Expression, t sql.Type) (uint64, error) {
	switch v := e.(type) {
	case Tuple:
		return hashOfTuple(v)
	case *Literal:
		return hashOfLiteral(v, t)
	default:
		return 0, ErrUnsupportedHashInSubexpression.New(v)
	}
}

func hashOfLiteral(l *Literal, t sql.Type) (uint64, error) {
	hash := xxhash.New()
	i, err := t.Convert(l.value)
	if err != nil {
		return 0, err
	}
	if _, err := hash.Write([]byte(fmt.Sprintf("%#v,", i))); err != nil {
		return 0, err
	}
	return hash.Sum64(), nil
}

// hashOfTuple will recursively hash a Tuple tree with Literal leaves
func hashOfTuple(tup Tuple) (uint64, error) {
	hash := xxhash.New()
	for _, el := range tup {
		switch v := el.(type) {
		case *Literal:
			if _, err := hash.Write([]byte(fmt.Sprintf("%#v,", v.value))); err != nil {
				return 0, err
			}
		case Tuple:
			nestHash, err := hashOfTuple(v)
			if err != nil {
				return 0, err
			}
			if _, err := hash.Write([]byte(fmt.Sprintf("%#v,", nestHash))); err != nil {
				return 0, err
			}
		}
	}
	return hash.Sum64(), nil
}

func normalizeLeft(ctx *sql.Context, expr sql.Expression, row sql.Row) (sql.Expression, error) {
	switch e := expr.(type) {
	case Tuple:
		return TransformUp(e, func(expr sql.Expression) (sql.Expression, error) {
			switch e := expr.(type) {
			case *GetField:
				v, err := e.Eval(ctx, row)
				if err != nil {
					return nil, err
				}
				return NewLiteral(v, e.Type()), nil
			default:
				return e, nil
			}
		})
	case *Literal:
		return e, nil
	case *GetField:
		v, err := e.Eval(ctx, row)
		if err != nil {
			return nil, err
		}
		return NewLiteral(v, e.Type()), nil
	default:
		return nil, ErrUnsupportedHashInOperand.New(e)
	}
>>>>>>> 07416e04
}<|MERGE_RESOLUTION|>--- conflicted
+++ resolved
@@ -176,19 +176,12 @@
 		return nil, nil
 	}
 
-<<<<<<< HEAD
-	leftElems := sql.NumColumns(hit.Left().Type().Promote())
-	leftVal, err := hit.Left().Eval(ctx, row)
-=======
 	// convert GetField to Literal, necessary for hashing
 	left, err := normalizeLeft(ctx, hit.Left(), row)
->>>>>>> 07416e04
-	if err != nil {
-		return nil, err
-	}
-
-<<<<<<< HEAD
-=======
+	if err != nil {
+		return nil, err
+	}
+
 	// check for short circuits before attempting to hash
 	leftElems := sql.NumColumns(left.Type().Promote())
 	if sql.NumColumns(hit.rightType) != leftElems {
@@ -200,43 +193,10 @@
 		return nil, err
 	}
 
->>>>>>> 07416e04
 	if leftVal == nil {
 		return nil, nil
 	}
 
-<<<<<<< HEAD
-	//left, err = hit.rightType.Convert(left)
-	//if err != nil {
-	//	return nil, err
-	//}
-	var right sql.Expression
-	var ok bool
-	switch l := hit.Left().(type) {
-	case Tuple:
-		key, err := hashTuple(l)
-		if err != nil {
-			return nil, err
-		}
-		right, ok = hit.cmp[key]
-		if !ok {
-			return false, nil
-		}
-	case *Literal:
-		right, ok = hit.cmp[leftVal]
-		if !ok {
-			return false, nil
-		}
-	default:
-	}
-
-	//right, ok := hit.cmp[left]
-	//if !ok {
-	//	return false, nil
-	//}
-	if sql.NumColumns(right.Type()) != leftElems {
-		return nil, sql.ErrInvalidOperandColumns.New(leftElems, sql.NumColumns(right.Type()))
-=======
 	key, err := hashOf(left, hit.rightType)
 	if err != nil {
 		return nil, err
@@ -245,7 +205,6 @@
 	_, ok := hit.cmp[key]
 	if !ok {
 		return false, nil
->>>>>>> 07416e04
 	}
 
 	return true, nil
@@ -267,16 +226,6 @@
 	switch right := expr.(type) {
 	case Tuple:
 		for _, el := range right {
-<<<<<<< HEAD
-			switch v := el.(type) {
-			case *Literal:
-				if t == nil {
-					t = v.Type()
-				}
-				elements[v.value] = el
-			case Tuple:
-				key, err := hashTuple(v)
-=======
 			if t == nil {
 				t = el.Type()
 			} else {
@@ -289,7 +238,6 @@
 			switch l := el.(type) {
 			case *Literal, Tuple:
 				key, err := hashOf(l, t)
->>>>>>> 07416e04
 				if err != nil {
 					return nil, hasNull, t, ErrUnsupportedHashInSubexpression.New(el)
 				}
@@ -304,14 +252,6 @@
 	return elements, hasNull, t, nil
 }
 
-<<<<<<< HEAD
-func hashTuple(t Tuple) (uint64, error) {
-	hash := xxhash.New()
-	if _, err := hash.Write([]byte(t.String())); err != nil {
-		return 0, err
-	}
-	return hash.Sum64(), nil
-=======
 func hashOf(e sql.Expression, t sql.Type) (uint64, error) {
 	switch v := e.(type) {
 	case Tuple:
@@ -383,5 +323,4 @@
 	default:
 		return nil, ErrUnsupportedHashInOperand.New(e)
 	}
->>>>>>> 07416e04
 }