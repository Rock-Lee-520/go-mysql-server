--- conflicted
+++ resolved
@@ -20,57 +20,8 @@
 	"github.com/liquidata-inc/go-mysql-server/sql"
 )
 
-<<<<<<< HEAD
-// GetSessionVar is an expression that returns the value of a session variable.
-type GetSessionVar struct {
-	name  string
-	typ   sql.Type
-}
-
-// NewGetSessionVar creates a new GetSessionField expression.
-func NewGetSessionVar(varname string, typ sql.Type) *GetSessionVar {
-	return &GetSessionVar{varname, typ}
-}
-
-// Children implements the sql.Expression interface.
-func (f *GetSessionVar) Children() []sql.Expression { return nil }
-
-// Eval implements the sql.Expression interface.
-func (f *GetSessionVar) Eval(ctx *sql.Context, _ sql.Row) (interface{}, error) {
-	_, val := ctx.Get(f.name)
-	return val, nil
-}
-
-// Type implements the sql.Expression interface.
-func (f *GetSessionVar) Type() sql.Type { return f.typ }
-
-// IsNullable implements the sql.Expression interface.
-func (f *GetSessionVar) IsNullable() bool { return true }
-
-// Resolved implements the sql.Expression interface.
-func (f *GetSessionVar) Resolved() bool { return true }
-
-// String implements the sql.Expression interface.
-func (f *GetSessionVar) String() string { return "@@" + f.name }
-
-func (f *GetSessionVar) DebugString() string {
-	return fmt.Sprintf("@@%s, type=%s", f.name, f.typ)
-}
-
-// WithChildren implements the Expression interface.
-func (f *GetSessionVar) WithChildren(children ...sql.Expression) (sql.Expression, error) {
-	if len(children) != 0 {
-		return nil, sql.ErrInvalidChildrenNumber.New(f, len(children), 0)
-	}
-	return f, nil
-}
-
-// SystemVar is an expression that returns the name of a system variable. It's used as the expression on the left hand
-// side of a SET statement.
-=======
 // SystemVar is an expression that returns the value of a system variable. It's also used as the expression on the left
 // hand side of a SET statement for a system variable.
->>>>>>> a029b0dd
 type SystemVar struct {
 	Name string
 	typ  sql.Type
