--- conflicted
+++ resolved
@@ -228,13 +228,10 @@
 	switch {
 	case ErrTableNotFound.Is(err):
 		code = mysql.ERNoSuchTable
-<<<<<<< HEAD
+	case ErrCannotCreateDatabaseExists.Is(err):
+		code = mysql.ERDbCreateExists
 	case ErrExpectedSingleRow.Is(err):
 		code = mysql.ERSubqueryNo1Row
-=======
-	case ErrCannotCreateDatabaseExists.Is(err):
-		code = mysql.ERDbCreateExists
->>>>>>> 71956bc0
 	default:
 		code = mysql.ERUnknownError
 	}
